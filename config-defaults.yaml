--- conflicted
+++ resolved
@@ -82,11 +82,7 @@
 # Affects prediction
 predict_thresh:
   desc: predictions below this value count as predicting "None"
-<<<<<<< HEAD
-  value: 0.8
-=======
   value: 0.5
->>>>>>> c57776c7
 
 # These do not affect the training but control various setup and reporting
 render_results_size:
