--- conflicted
+++ resolved
@@ -54,16 +54,6 @@
         for i, (field, answer_text) in enumerate(doc.label_values.items()):
             predict_text = predict_texts[i]
             predict_score = predict_scores[i]
-<<<<<<< HEAD
-            if predict_score < config.predict_thresh:
-                match = not answer_text
-            else:
-                match = loose_match(predict_text, answer_text)
-                if field == "gross_amount":
-                    match = match or dollar_match(predict_text, answer_text)
-                elif field in ("flight_from", "flight_to"):
-                    match = match or date_match(predict_text, answer_text)
-=======
             match = (
                 (predict_score < config.predict_thresh and not answer_text)
                 or loose_match(predict_text, answer_text)
@@ -73,7 +63,6 @@
                     and date_match(predict_text, answer_text)
                 )
             )
->>>>>>> c57776c7
 
             accuracies[field] += match
 
