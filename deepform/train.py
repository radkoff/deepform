--- conflicted
+++ resolved
@@ -61,17 +61,10 @@
             predict_text = predict_texts[i]
             doc_log["pred_text"].append(predict_text)
             predict_score = predict_scores[i]
-<<<<<<< HEAD
             doc_log["score"].append(predict_score)
             doc_log["field"].append(field)
             doc_log["true_text"].append(answer_text)
 
-            match = loose_match(predict_text, answer_text)
-            if field == "gross_amount":
-                match = match or dollar_match(predict_text, answer_text)
-            elif field in ("flight_from", "flight_to"):
-                match = match or date_match(predict_text, answer_text)
-=======
             match = (
                 (predict_score < config.predict_thresh and not answer_text)
                 or loose_match(predict_text, answer_text)
@@ -81,7 +74,6 @@
                     and date_match(predict_text, answer_text)
                 )
             )
->>>>>>> b8408e5a
 
             accuracies[field] += match
 
@@ -199,9 +191,6 @@
 if __name__ == "__main__":
     os.environ["WANDB_CONFIG_PATHS"] = "config-defaults.yaml"
     # First read in the initial configuration.
-<<<<<<< HEAD
-    run = wandb.init(project="extract_total", allow_val_change=True)
-=======
     os.environ["WANDB_CONFIG_PATHS"] = "config-defaults.yaml"
     run = wandb.init(
         project=WANDB_PROJECT,
@@ -209,27 +198,14 @@
         job_type="train",
         allow_val_change=True,
     )
->>>>>>> b8408e5a
     config = run.config
     # Then override it with any parameters passed along the command line.
     parser = argparse.ArgumentParser()
 
     # Anything in the config is fair game to be overridden by a command line flag.
-<<<<<<< HEAD
-    tmp_config = dict(config)
-    for key, info in tmp_config.items():
-        if key.startswith("_"):
-            continue
-        value = info
-        cli_flag = "--" + key.replace("_", "-")
-        parser.add_argument(
-            cli_flag, dest=key, type=type(value), default=value
-        )
-=======
     for key, value in config.items():
         cli_flag = f"--{key}".replace("_", "-")
         parser.add_argument(cli_flag, dest=key, type=type(value), default=value)
->>>>>>> b8408e5a
 
     args = parser.parse_args()
     config.update(args) # allow_val_change=True)
